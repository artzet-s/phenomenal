# -*- python -*-
#
#       Copyright INRIA - CIRAD - INRA
#
#       Distributed under the Cecill-C License.
#       See accompanying file LICENSE.txt or copy at
#           http://www.cecill.info/licences/Licence_CeCILL-C_V1-en.html
#
#       OpenAlea WebSite : http://openalea.gforge.inria.fr
#
# ==============================================================================
from __future__ import division, print_function

import numpy
import os

import openalea.phenomenal.data as phm_data
# ==============================================================================


def test_array_pixel_coordinates():
    dir_path = os.path.join(os.path.dirname(os.path.realpath(__file__)),
                            "../data/plant_1")
    side_calibration = phm_data.calibrations(dir_path)._cameras["side"]

    pt3d = (-322.20389648, 162.67521638, -4866.89129462)
    pt_2d = side_calibration.pixel_coordinates(
        pt3d,
        side_calibration._width_image,
        side_calibration._height_image,
        side_calibration._focal_length_x,
        side_calibration._focal_length_y)

    assert pt_2d == (1337.425449561858, 1070.86217103428)

    pts_3d = numpy.array([[-322.20389648, 162.67521638, -4866.89129462],
                          [-322.20389648, 162.67521638, -4866.89129462],
                          [-322.20389648, 162.67521638, -4866.89129462],
                          [-322.20389648, 162.67521638, -4866.89129462]])

    pts_2d = side_calibration.pixel_coordinates(
        pts_3d,
        side_calibration._width_image,
        side_calibration._height_image,
        side_calibration._focal_length_x,
        side_calibration._focal_length_y)

    for pt_2d in pts_2d:
        assert tuple(pt_2d) == (1337.425449561858, 1070.86217103428)

    pts_3d = numpy.array([[-322.20389648, 162.67521638, -4866.89129462]])

    pts_2d = side_calibration.pixel_coordinates(
        pts_3d,
        side_calibration._width_image,
        side_calibration._height_image,
        side_calibration._focal_length_x,
        side_calibration._focal_length_y)

    for pt_2d in pts_2d:
        assert tuple(pt_2d) == (1337.425449561858, 1070.86217103428)


def test_array_camera_frame_local_point():
<<<<<<< HEAD

    dir_path = os.path.join(os.path.dirname(os.path.realpath(__file__)),
                            "../data/plant_1")
    side_calibration = phm_data.calibrations(dir_path)._cameras["side"]
    camera_frame = side_calibration.get_frame()
=======
    plant_number = 1
    side_calibration = phm_data.calibrations(plant_number=plant_number)["side"]
    camera_frame = side_calibration.get_camera_frame()
>>>>>>> 20bf3a4f

    pt_3d = (-322.20389648, 162.67521638, -4866.89129462)
    result = camera_frame.local_point(pt_3d)
    result = numpy.round(result.astype(float), 5)

    assert tuple(result) == (95.38307, -4909.59993, -5763.88954)

    pts_3d = [[-322.20389648, 162.67521638, -4866.89129462],
              [-322.20389648, 162.67521638, -4866.89129462],
              [-322.20389648, 162.67521638, -4866.89129462],
              [-322.20389648, 162.67521638, -4866.89129462]]

    result = camera_frame.local_point(pts_3d)
    result = numpy.round(result.astype(float), 5)

    for pt_3d in result:
        assert tuple(pt_3d) == (95.38307, -4909.59993, -5763.88954)

    pts_3d = [[-322.20389648, 162.67521638, -4866.89129462]]

    result = camera_frame.local_point(pts_3d)
    result = numpy.round(result.astype(float), 5)

    for pt_3d in result:
        assert tuple(pt_3d) == (95.38307, -4909.59993, -5763.88954)


def test_projection():
    angle = 0
    dir_path = os.path.join(os.path.dirname(os.path.realpath(__file__)),
                            "../data/plant_1")

    calibration = phm_data.calibrations(dir_path)
    projection = calibration.get_projection('side', angle)

    pts_3d = numpy.array([[-472, -472, 200],
                          [-472, -472, 200],
                          [-472, -472, 200],
                          [-472, -472, 200]])

    result = projection(pts_3d)

    for pt_2d in result:
        assert tuple(pt_2d) == (1337.425449561377, 1070.8621710384346)


if __name__ == "__main__":
    for func_name in dir():
        if func_name.startswith('test_'):
            print("{func_name}".format(func_name=func_name))
            eval(func_name)()<|MERGE_RESOLUTION|>--- conflicted
+++ resolved
@@ -62,17 +62,11 @@
 
 
 def test_array_camera_frame_local_point():
-<<<<<<< HEAD
 
     dir_path = os.path.join(os.path.dirname(os.path.realpath(__file__)),
                             "../data/plant_1")
     side_calibration = phm_data.calibrations(dir_path)._cameras["side"]
-    camera_frame = side_calibration.get_frame()
-=======
-    plant_number = 1
-    side_calibration = phm_data.calibrations(plant_number=plant_number)["side"]
     camera_frame = side_calibration.get_camera_frame()
->>>>>>> 20bf3a4f
 
     pt_3d = (-322.20389648, 162.67521638, -4866.89129462)
     result = camera_frame.local_point(pt_3d)
