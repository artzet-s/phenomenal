# -*- python -*-
#
#       Copyright INRIA - CIRAD - INRA
#
#       Distributed under the Cecill-C License.
#       See accompanying file LICENSE.txt or copy at
#           http://www.cecill.info/licences/Licence_CeCILL-C_V1-en.html
#
#       OpenAlea WebSite : http://openalea.gforge.inria.fr
#
# ==============================================================================
from __future__ import division, print_function

import os

import openalea.phenomenal.calibration as phm_calib

import openalea.phenomenal.data as phm_data
# ==============================================================================

<<<<<<< HEAD
=======
lemnatec2 = {
    "angle_factor": 1.000196048985029,
    "cameras_parameters": {
        "side": {
            "_focal_length_x": 4673.858469128553,
            "_focal_length_y": 4671.176406737264,
            "_height_image": 2454,
            "_pos_x": 7.416535279860737,
            "_pos_y": -5446.349857591031,
            "_pos_z": 0.0,
            "_rot_x": -1.563436412611411,
            "_rot_y": -0.0034441048748163894,
            "_rot_z": -0.0013892635134205022,
            "_width_image": 2056
        },
        "top": {
            "_focal_length_x": 3786.9976615441783,
            "_focal_length_y": 3774.298507266704,
            "_height_image": 2056,
            "_pos_x": 13.351850903226996,
            "_pos_y": 2.2518764959739954,
            "_pos_z": 2661.0739077404382,
            "_rot_x": 3.140604378068007,
            "_rot_y": 0.0013393974482163173,
            "_rot_z": 0.003890406092895482,
            "_width_image": 2454
        }
    },
    "clockwise": True,
    "reference_camera": "side",
    "targets_parameters": {
        "target_1": {
            "_pos_x": 173.8113353568984,
            "_pos_y": -117.1160724826211,
            "_pos_z": 289.41396894009847,
            "_rot_x": 1.322954720666246,
            "_rot_y": 0.03259785478254251,
            "_rot_z": 0.8717478672441068
        },
        "target_2": {
            "_pos_x": -158.92264324949636,
            "_pos_y": 142.91039605963402,
            "_pos_z": 263.4924154812679,
            "_rot_x": 1.2812023189269341,
            "_rot_y": -0.045830612887471034,
            "_rot_z": -2.3541476545144135
        }
    }
}

>>>>>>> 3d3351a1
def test_calibration_working():

    name_dir = os.path.join(os.path.dirname(os.path.realpath(__file__)),
                            "../data/plant_1")

    chessboards = phm_data.chessboards(name_dir)


def test_find_points():

    image_points = {'side': [(478, 1969), (1550, 1976)],
                    'top': [(473, 255), (1951, 258)]}
    # accelerate test
    guess = [(700, 700, -700), (-700, 700, -700)]
    calib = phm_calib.Calibration.from_dict(lemnatec2)
    pts = calib.find_points(image_points, guess, niter=2)
    expected = [[-710.670687, 732.762684, -936.617387],
                [694.772737, 736.696919, -945.031019]]
    numpy.testing.assert_allclose(pts, expected, atol=1e-6)


def test_find_frame():
    image_points = {'side': [(478, 1969), (1550, 1976), (1250, 2193), (776, 2191)],
                    'top': [(473, 255), (1951, 258), (1460, 1799), (958, 1798)]}
    calib = phm_calib.Calibration.from_dict(lemnatec2)
    fr, fpts = calib.find_frame(image_points, fixed_parameters={'_pos_x': 0, '_pos_y': 0}, fixed_coords={'z': 0})
    numpy.testing.assert_almost_equal(fr._pos_z, -938.86, decimal=2)
    expected = [(-709.560346, 733.894975, 0),
                (695.851568, 735.528919, 0),
                (231.737467, -736.173757, 0),
                (-245.309965, -735.921940, 0)]
    numpy.testing.assert_allclose(fpts, expected, atol=1e-6)


def test_find_camera():
    image_points = [(483, 248), (1972, 242), (1487, 1796), (982, 1798)]
    target_points = [[-710.69782628, 732.79049079, -936.7542377],
                     [694.68805505, 736.60566056, -944.58282677],
                     [232.88649682, -735.81085532, -938.29077936],
                     [-244.15336169, -736.29942847, -935.63550613]]
    image_size = (2454, 2056)
    calib = phm_calib.Calibration.from_dict(lemnatec2)
    fx, fy = calib._cameras['top'].get_intrinsic()[numpy.diag_indices(2)]
    camera = calib.find_camera(image_points, target_points, image_size,
                               fixed_parameters={'_focal_length_x': fx,
                                                 '_focal_length_y': fy},
                               guess=calib._cameras['top'])
    numpy.testing.assert_almost_equal(camera._pos_x, -11.28, decimal=2)
    numpy.testing.assert_almost_equal(camera._pos_y, 11.96, decimal=2)
    numpy.testing.assert_almost_equal(camera._focal_length_x, fx, decimal=2)

# if __name__ == "__main__":
#     for func_name in dir():
#         if func_name.startswith('test_'):
#             print("{func_name}".format(func_name=func_name))
#             eval(func_name)()<|MERGE_RESOLUTION|>--- conflicted
+++ resolved
@@ -18,8 +18,6 @@
 import openalea.phenomenal.data as phm_data
 # ==============================================================================
 
-<<<<<<< HEAD
-=======
 lemnatec2 = {
     "angle_factor": 1.000196048985029,
     "cameras_parameters": {
@@ -70,14 +68,12 @@
     }
 }
 
->>>>>>> 3d3351a1
 def test_calibration_working():
 
     name_dir = os.path.join(os.path.dirname(os.path.realpath(__file__)),
                             "../data/plant_1")
 
     chessboards = phm_data.chessboards(name_dir)
-
 
 def test_find_points():
 
@@ -122,8 +118,8 @@
     numpy.testing.assert_almost_equal(camera._pos_y, 11.96, decimal=2)
     numpy.testing.assert_almost_equal(camera._focal_length_x, fx, decimal=2)
 
-# if __name__ == "__main__":
-#     for func_name in dir():
-#         if func_name.startswith('test_'):
-#             print("{func_name}".format(func_name=func_name))
-#             eval(func_name)()+if __name__ == "__main__":
+    for func_name in dir():
+        if func_name.startswith('test_'):
+            print("{func_name}".format(func_name=func_name))
+            eval(func_name)()