# -*- python -*-
#
#       Copyright INRIA - CIRAD - INRA
#
#       Distributed under the Cecill-C License.
#       See accompanying file LICENSE.txt or copy at
#           http://www.cecill.info/licences/Licence_CeCILL-C_V1-en.html
#
#       OpenAlea WebSite : http://openalea.gforge.inria.fr
#
# ==============================================================================
from __future__ import division, print_function

import math
import numpy
import os

import openalea.phenomenal.calibration as phm_calib
import openalea.phenomenal.data as phm_data
# ==============================================================================


def rotation_point(x, y, z, degree):
    alpha = math.radians(degree)
    origin = [x * math.cos(alpha) - y * math.sin(alpha),
              x * math.sin(alpha) + y * math.cos(alpha),
              z]

    return origin


def compute_frame(origin, x_rotation, y_rotation, z_rotation):

    mat_rot_x = phm_calib.rotation_matrix(math.radians(x_rotation),
                                          phm_calib.x_axis)
    mat_rot_y = phm_calib.rotation_matrix(math.radians(y_rotation),
                                          phm_calib.y_axis)
    mat_rot_z = phm_calib.rotation_matrix(math.radians(z_rotation),
                                          phm_calib.z_axis)

    rot = phm_calib.concatenate_matrices(mat_rot_y, mat_rot_z, mat_rot_x)

    return phm_calib.Frame(rot[:3, :3].T, origin)


def test_chess_frame():

    origin = (0.0, 0.0, 0.0)
    origin_0 = rotation_point(100, 0, 50, 0)
    origin_90 = rotation_point(100, 0, 50, 90)
    print(origin_0)
    print(origin_90)
    print('\n ========================== \n')

    pt_110_0 = rotation_point(110, 0, 50, 0)
    pt_110_90 = rotation_point(110, 0, 50, 90)
    print(pt_110_0)
    print(pt_110_90)
    print('\n ========================== \n')

    f_0 = compute_frame(origin, 0.0, 0.0, 0.0)
    f_1 = compute_frame(origin, 270, 180.0, 90)

    print('TEST')
    print(f_0.local_point((100, 0, 0)))
    print(f_1.local_point((100, 0, 0)))
    print(f_0.local_point((0, 100, 0)))
    print(f_1.local_point((0, 100, 0)))
    print(f_0.local_point((0, 0, 100)))
    print(f_1.local_point((0, 0, 100)))

    f_90 = compute_frame(origin_90, 0, 0, 90)
    f_900 = compute_frame(origin_90, 0, 0, -90)

    camera_0 = compute_frame((500, 0, 0), -numpy.pi / 2., 0, 0)
    camera_90 = compute_frame((0, 500, 0), -numpy.pi / 2., 0, 90)


    print('Point Local :')
    print(f_0.local_point(pt_110_0))
    print(f_90.local_point(pt_110_90))
    print(f_900.local_point(pt_110_90))

    print(camera_0.local_point(pt_110_0))
    print(camera_90.local_point(pt_110_90))

    print('\n ========================== \n')

    print(f_0.global_point((10, 0, 0)))
    print(f_90.global_point((10, 0, 0)))
    print(f_900.global_point((10, 0, 0)))


def test_frame():

    dir_path = os.path.join(os.path.dirname(os.path.realpath(__file__)),
                            "../data/plant_1")

<<<<<<< HEAD
    c = phm_data.calibrations(dir_path)._cameras["side"]

    print(c._pos_x, c._pos_y, c._pos_z)
    print(c._rot_x, c._rot_y, c._rot_z)

    fr_cam = c.frame(c._pos_x, c._pos_y, c._pos_z, c._rot_x, c._rot_y, c._rot_z)
=======
    fr_cam = c.camera_frame(c._cam_pos_x,
                            c._cam_pos_y,
                            c._cam_pos_z,
                            c._cam_rot_x,
                            c._cam_rot_y,
                            c._cam_rot_z,
                            c._cam_origin_axis)
>>>>>>> 20bf3a4f

    # print fr_cam.global_point((0, 0, 0))
    # print fr_cam.global_point((-50, 0, -2500))
    print(fr_cam.global_point((-100, 0, -5000)))
    print(fr_cam.local_point((0, 0, 0)))
    print(c._focal_length_x, c._focal_length_y)
    print(c._width_image / 2.0, c._height_image / 2.0)

    pt2d = c.pixel_coordinates(fr_cam.local_point((0, 0, 0)),
                               c._width_image,
                               c._height_image,
                               c._focal_length_x,
                               c._focal_length_y)

    print(pt2d)
    # print fr_cam.local_point((5000, 100, 0))


if __name__ == "__main__":
    for func_name in dir():
        if func_name.startswith('test_'):
            print("{func_name}".format(func_name=func_name))
            eval(func_name)()<|MERGE_RESOLUTION|>--- conflicted
+++ resolved
@@ -96,14 +96,6 @@
     dir_path = os.path.join(os.path.dirname(os.path.realpath(__file__)),
                             "../data/plant_1")
 
-<<<<<<< HEAD
-    c = phm_data.calibrations(dir_path)._cameras["side"]
-
-    print(c._pos_x, c._pos_y, c._pos_z)
-    print(c._rot_x, c._rot_y, c._rot_z)
-
-    fr_cam = c.frame(c._pos_x, c._pos_y, c._pos_z, c._rot_x, c._rot_y, c._rot_z)
-=======
     fr_cam = c.camera_frame(c._cam_pos_x,
                             c._cam_pos_y,
                             c._cam_pos_z,
@@ -111,7 +103,11 @@
                             c._cam_rot_y,
                             c._cam_rot_z,
                             c._cam_origin_axis)
->>>>>>> 20bf3a4f
+
+    print(c._pos_x, c._pos_y, c._pos_z)
+    print(c._rot_x, c._rot_y, c._rot_z)
+
+    fr_cam = c.frame(c._pos_x, c._pos_y, c._pos_z, c._rot_x, c._rot_y, c._rot_z)
 
     # print fr_cam.global_point((0, 0, 0))
     # print fr_cam.global_point((-50, 0, -2500))
