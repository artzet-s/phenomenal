<<<<<<< HEAD
=======
# -*- python -*-
#
#       Copyright INRIA - CIRAD - INRA
#
#       Distributed under the Cecill-C License.
#       See accompanying file LICENSE.txt or copy at
#           http://www.cecill.info/licences/Licence_CeCILL-C_V1-en.html
#
# ==============================================================================
>>>>>>> 2a2cf6d9
from importlib.metadata import version, PackageNotFoundError

try:
    __version__ = version("openalea.phenomenal")
except PackageNotFoundError:
    # package is not installed
    pass<|MERGE_RESOLUTION|>--- conflicted
+++ resolved
@@ -1,5 +1,3 @@
-<<<<<<< HEAD
-=======
 # -*- python -*-
 #
 #       Copyright INRIA - CIRAD - INRA
@@ -9,7 +7,6 @@
 #           http://www.cecill.info/licences/Licence_CeCILL-C_V1-en.html
 #
 # ==============================================================================
->>>>>>> 2a2cf6d9
 from importlib.metadata import version, PackageNotFoundError
 
 try:
