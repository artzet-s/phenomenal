"""
Use binary images to extend the length of each phenomenal phm_leaf.

Method : A 2d skeleton is computed for the binary image at a given angle. Then,
the algorithm searches correspondences between phenomenal polylines
(reprojected in 2D) and skeleton polylines. For each match, an
extension factor e >= 1 is computed this way :
    e = (skeleton 2D polyline length) / (phenomenal 2D polyline length).
This is done for each side angle. Then, results are merged : for each
phenomenal phm_leaf, the final extension factor is equal to the median of
all extension values found for this phm_leaf, or 1 if no extension value
was found.
"""

import warnings
import cv2
import numpy as np

from skimage.morphology import skeletonize
from scipy.spatial.distance import directed_hausdorff
from skan.csr import skeleton_to_csgraph, Skeleton, summarize
from openalea.phenomenal.tracking.polyline_utils import polyline_length


def skeleton_branches(image, n_kernel=15, min_length=30):
    """

    Args:
        image: 2D array
            binary image
        n_kernel: int
            parameter for image dilatation
        min_length: float
            minimum length of skeleton branches (px)

    Returns: list
        list of 2D polylines with an endpoint
    """

    binary = image.copy()
    if round(np.max(binary)) == 255:
        binary = binary / 255.0

    # dilate image
    kernel = np.ones((n_kernel, n_kernel))
    binary_dilated = cv2.dilate(binary, kernel, iterations=1)

    # 2d skeleton image
    skeleton = skeletonize(binary_dilated)

    # skeleton analysis : get branches
    skan_skeleton = Skeleton(skeleton)
    branches = summarize(skan_skeleton, separator="-")

    # select branches having an endpoint, and a sufficient length
    branches_endpoint = branches[branches["branch-type"] == 1]
    branches_endpoint = branches_endpoint[
        branches_endpoint["branch-distance"] > min_length
    ]

    # converting branches to polylines
<<<<<<< HEAD
    _, coordinates = skeleton_to_csgraph(skeleton)
    node_ids = list(branches["node-id-src"]) + list(branches["node-id-dst"])
    polylines = []
    for irow, row in branches_endpoint.iterrows():
        polyline = np.array(
            [[coordinates[0][i], coordinates[1][i]] for i in skan_skeleton.path(irow)]
        )
=======
    _, (u, v) = skeleton_to_csgraph(skeleton)
    node_ids = list(branches['node-id-src']) + list(branches['node-id-dst'])
    polylines = []
    for irow, row in branches_endpoint.iterrows():

        polyline = np.array([(u[i], v[i]) for i in skan_skeleton.path(irow)])
>>>>>>> 133d2a5f
        polyline = polyline[:, ::-1]  # same (x, y) order as phenomenal

        # verify that all phm_leaf polylines are oriented the same way (phm_leaf insertion --> phm_leaf tip)
        i = row["node-id-dst"]
        if node_ids.count(i) > 1:
            polyline = polyline[::-1]

        polylines.append(polyline)

    return polylines


def compute_extension(
    polylines_phm, polylines_sk, seg_length=50.0, dist_threshold=30.0
):
    """

    Args:
        polylines_phm: list
            list of 2D projections of 3D leaf polylines.
        polylines_sk: list
            list of 2D skeleton polylines.
        seg_length: float
            length (px) of the end segment of a phenomenal phm_leaf polyline that is compared with skeleton.
        dist_threshold: float
             hausdorff distance threshold (px) between polylines of both types to associate them.

    Returns:

    """

    res = dict.fromkeys(range(len(polylines_phm)), [])

    for pl_sk in polylines_sk:
        b_selected = 0
        dist_min = float("inf")
        selected_rank = -1

        for rank, pl_phm in enumerate(polylines_phm):
            # end segment of phenomenal polyline
            dists_to_end = np.linalg.norm(pl_phm - pl_phm[-1], axis=1)
            start = np.argmin(abs(dists_to_end - seg_length))
            pl_phm_segment = pl_phm[start:]

            # corresponding sk segment
            d_a = np.linalg.norm(pl_sk - pl_phm_segment[0], axis=1)
            a = np.argmin(d_a)
            d_b = np.linalg.norm(pl_sk - pl_phm_segment[-1], axis=1)
            b = np.argmin(d_b)
            pl_sk_segment = pl_sk[a : (b + 1)]

            # distance between phm and sk segments
            with warnings.catch_warnings():
                warnings.simplefilter("ignore")
                d1 = directed_hausdorff(pl_sk_segment, pl_phm_segment)[0]
                d2 = directed_hausdorff(pl_phm_segment, pl_sk_segment)[0]
                dist = max(d1, d2)

            if dist < dist_threshold and b > b_selected:
                b_selected = b
                dist_min = dist
                selected_rank = rank

        if b_selected != 0:
            l1 = polyline_length(polylines_phm[selected_rank])
            l2 = polyline_length(pl_sk[b_selected:])
            extension_factor = (l2 + l1) / l1

            res[selected_rank] = res[selected_rank] + [
                (round(dist_min, 4), extension_factor, pl_sk[b_selected:])
            ]

    # verify that a phenomenal polyline has no more than 1 corresponding skeleton polyline.
    # And keep extension polylines in a list for optional display
    extension_polylines = []
    for k, resi in res.items():
        # 1 skeleton branch candidate
        if len(resi) == 1:
            _, extension_factor, extension_pl = resi[0]
            res[k] = extension_factor
            extension_polylines.append(extension_pl)
        # several skeleton branch candidates
        elif len(resi) > 1:
            d_min = float("inf")
            selected_pl = None
            for d, extension_factor, extension_pl in resi:
                if d < d_min:
                    d_min = d
                    res[k] = extension_factor
                    selected_pl = extension_pl
            extension_polylines.append(selected_pl)
        # no candidate
        else:
            res[k] = None

    return res, extension_polylines


def leaf_extension(phm_seg, binaries, projections):
    """

    Args:
        phm_seg: openalea.phenomenal.object.voxelSegmentation.VoxelSegmentation
            3D segmentation of a maize plant
        binaries: dict
            {side angle : binary image}. each image pixel equals 0 (background) or 255 (plant).
        projections: dict
            {side angle: 3D->2D projection function}

    Returns: openalea.phenomenal.object.voxelSegmentation.VoxelSegmentation
        phm_seg object with a new 'pm_length_extended' key in the .info attribute of each leaf.

    """

    # _____________________________________________________________________________________________________________

    # compute extension for each phenomenal phm_leaf and each camera angle. Regroup results in a dictionary.

    polylines_phm = [
        phm_seg.get_leaf_order(k).real_longest_polyline()
        for k in range(1, 1 + phm_seg.get_number_of_leaf())
    ]
    angles = binaries.keys()

    res = {}
    for angle in angles:
        # 2D skeleton polylines
        polylines_sk = skeleton_branches(binaries[angle])

        # phenomenal polylines projected in 2D
        polylines_phm_2d = [projections[angle](pl) for pl in polylines_phm]

        # compute phm_leaf extension factor for each phenomenal phm_leaf (if a result is found)
        extension_factors, _ = compute_extension(polylines_phm_2d, polylines_sk)

        res[angle] = extension_factors

    # _____________________________________________________________________________________________________________

    # merge results to have a single extension factor (median value) for each phenomenal phm_leaf.
    # (if no skeleton segment was found for a given phenomenal phm_leaf, extension factor have a default value of 1.)

    for k in range(1, 1 + phm_seg.get_number_of_leaf()):
        leaf_ext = [res[a][k - 1] for a in angles if res[a][k - 1] is not None]

        if phm_seg.get_leaf_order(k).info["pm_label"] == "growing_leaf":
            leaf_length = phm_seg.get_leaf_order(k).info["pm_length_with_speudo_stem"]
        else:
            leaf_length = phm_seg.get_leaf_order(k).info["pm_length"]

        if not leaf_ext:
            extension_factor = 1.0
        else:
            extension_factor = np.median(leaf_ext)

        phm_seg.get_leaf_order(k).info["pm_length_extended"] = (
            leaf_length * extension_factor
        )

    return phm_seg<|MERGE_RESOLUTION|>--- conflicted
+++ resolved
@@ -59,7 +59,6 @@
     ]
 
     # converting branches to polylines
-<<<<<<< HEAD
     _, coordinates = skeleton_to_csgraph(skeleton)
     node_ids = list(branches["node-id-src"]) + list(branches["node-id-dst"])
     polylines = []
@@ -67,14 +66,7 @@
         polyline = np.array(
             [[coordinates[0][i], coordinates[1][i]] for i in skan_skeleton.path(irow)]
         )
-=======
-    _, (u, v) = skeleton_to_csgraph(skeleton)
-    node_ids = list(branches['node-id-src']) + list(branches['node-id-dst'])
-    polylines = []
-    for irow, row in branches_endpoint.iterrows():
-
-        polyline = np.array([(u[i], v[i]) for i in skan_skeleton.path(irow)])
->>>>>>> 133d2a5f
+
         polyline = polyline[:, ::-1]  # same (x, y) order as phenomenal
 
         # verify that all phm_leaf polylines are oriented the same way (phm_leaf insertion --> phm_leaf tip)
