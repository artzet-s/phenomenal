name: build_publish_anaconda

on:
  push:
    branches:
      - '**'
    tags:
      - 'v*'
  pull_request:
    branches:
      - '**'

jobs:
  build:
<<<<<<< HEAD
    uses: openalea/github-action-conda-build/.github/workflows/conda-package-build.yml@conda_forge_pinning
=======
    uses: openalea/github-action-conda-build/.github/workflows/conda-package-build.yml@main
    with:
      python-minor-version: "[9, 10, 11, 12]"
>>>>>>> e2434908
    secrets:
      anaconda_token: ${{ secrets.ANACONDA_TOKEN }}<|MERGE_RESOLUTION|>--- conflicted
+++ resolved
@@ -12,12 +12,7 @@
 
 jobs:
   build:
-<<<<<<< HEAD
     uses: openalea/github-action-conda-build/.github/workflows/conda-package-build.yml@conda_forge_pinning
-=======
-    uses: openalea/github-action-conda-build/.github/workflows/conda-package-build.yml@main
-    with:
-      python-minor-version: "[9, 10, 11, 12]"
->>>>>>> e2434908
+
     secrets:
       anaconda_token: ${{ secrets.ANACONDA_TOKEN }}