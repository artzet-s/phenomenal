--- conflicted
+++ resolved
@@ -1,14 +1,10 @@
 [build-system]
-<<<<<<< HEAD
-requires = ["setuptools", "numpy<2.0", "cython", "setuptools_scm"] # Change the restricted version when updating from numpy 1.x
-=======
 requires = [
   "setuptools",
   "setuptools-scm",
   "numpy",
   "cython",
 ]
->>>>>>> 2a2cf6d9
 build-backend = "setuptools.build_meta"
 
 # allow openalea to be a namespace package
@@ -83,9 +79,6 @@
   "ipython_genutils",
   "nbsphinx",
 ]
-<<<<<<< HEAD
-gpu = ["nx-cugraph-cu12"]
-=======
 plot = [
   "matplotlib",
 ]
@@ -101,7 +94,6 @@
   "opencv",
 ]
 
->>>>>>> 2a2cf6d9
 
 [project.urls]
 Homepage = "https://openalea.readthedocs.io/"
@@ -113,17 +105,4 @@
 "openalea.phenomenal" = "openalea.phenomenal_wralea"
 
 [tool.setuptools.dynamic]
-<<<<<<< HEAD
-readme = {file = ["README.md"]}
-
-[tool.setuptools.packages.find]
-where = ["src"]
-include = ["openalea.*"]
-
-[tool.setuptools.package-data]
-"*" = ["*.so", "*.dylib", "*.dll", "*.pyx","*.cpp","*.c","*.h"]
-
-[tool.setuptools_scm]
-=======
-readme = {file = ["README.md"]}
->>>>>>> 2a2cf6d9
+readme = {file = ["README.md"]}